--- conflicted
+++ resolved
@@ -108,18 +108,12 @@
                     return position, self.array[position][1]._linear_probe(key2, is_insert)
                 else:
                     position = (position + 1) % self.table_size
-<<<<<<< HEAD
-    
-            raise KeyError(key1)
-        
-=======
 
             
             raise KeyError(key1)
         
             
 
->>>>>>> 92c337e6
     def iter_keys(self, key: K1 | None = None) -> Iterator[K1 | K2]:
         """
         key = None:
